--- conflicted
+++ resolved
@@ -1284,39 +1284,6 @@
 	;; 	  (point-min) (point-max)))
 	status-code))))
 
-<<<<<<< HEAD
-=======
-;; Backward compatibility
-
-(defun bash-completion-dynamic-complete-0 ()
-  "Obsolete function, kept for backward compatibility.
-
-Call `bash-completion-dynamic' or `bash-completion-nocomint'."
-  (let ((result (bash-completion-dynamic-complete-nocomint
-                 (comint-line-beginning-position)
-                 (point))))
-    (cons (buffer-substring-no-properties (nth 0 result) (nth 1 result))
-          result)))
-(make-obsolete
- 'bash-completion-dynamic-complete-0
- "call bash-completion-dynamic or bash-completion-dynamic-nocomint"
- "2.1")
-
-(defun bash-completion-dynamic-try-wordbreak-complete (stub stub-start pos open-quote)
-  "Obsolete function, kept for backward compatibility.
-
-`bash-completion-dynamic-try-wordbreak-complete' became
-`bash-completion--try-wordbreak-complete' and its return value
-changed. This shouldn't be a problem, since the function isn't meant to
-be called from outside bash-completion.
-"
-  (let ((result (bash-completion--try-wordbreak-complete stub stub-start pos open-quote)))
-    (cons (buffer-substring-no-properties (car result) pos) result)))
-(make-obsolete
- 'bash-completion-dynamic-try-wordbreak-complete
- 'bash-completion--try-wordbreak-complete
- "2.1")
-
 (defun bash-completion--expand-file-name (name &optional local-part-only)
   (let* ((remote (file-remote-p default-directory))
          (expanded (if (and remote
@@ -1328,6 +1295,5 @@
         (file-remote-p expanded 'localname)
       expanded)))
 
->>>>>>> 959e27da
 (provide 'bash-completion)
 ;;; bash-completion.el ends here